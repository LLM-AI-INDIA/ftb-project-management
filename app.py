import os
import re
from dotenv import load_dotenv
from flask import Flask, render_template, request, redirect, url_for, flash, jsonify
from flask_login import LoginManager, UserMixin, login_user, login_required, logout_user
import requests
import json
import anthropic
from typing import List, Dict, Any


load_dotenv()

app = Flask(__name__)
app.secret_key = "supersecretkey"

login_manager = LoginManager()
login_manager.init_app(app)
login_manager.login_view = "login"

# Initialize Anthropic client
try:
    claude_client = anthropic.Anthropic(
        api_key=os.getenv("ANTHROPIC_API_KEY")
    )
    print("Claude client initialized successfully")
except Exception as e:
    print(f"Warning: Claude client not initialized: {e}")
    claude_client = None

# Cache for file contents and folder structure
file_content_cache = {}
folder_structure_cache = {}

# Dummy user model
class User(UserMixin):
    def __init__(self, id, username, password):
        self.id = id
        self.username = username
        self.password = password

users = {"admin": User(1, "admin", "password123")}

@login_manager.user_loader
def load_user(user_id):
    for user in users.values():
        if user.id == int(user_id):
            return user
    return None

def get_all_files_and_folders(http_server_url, max_files=50):
    """Get all files and explore folder structure"""
    try:
        # First, get all items (files and folders)
        response = requests.post(f"{http_server_url}/call_tool", json={
            "name": "search_gdrive_files",
            "arguments": {
                "query": "",  # Empty query gets all supported files
                "max_results": max_files
            }
        })
        
        if response.status_code == 200:
            result = response.json()
            if result.get("success"):
                files = result.get("data", [])
                print(f"Found {len(files)} files in Google Drive")
                return files
        
    except Exception as e:
        print(f"Error getting all files: {e}")
    
    return []

def get_comprehensive_file_list(http_server_url):
    """Get a comprehensive list of all accessible files"""
    all_files = []
    
    # Try different queries to catch more files
    search_queries = [
        "",  # All supported files
        "pdf",  # PDFs specifically
        "doc",  # Documents
        "sheet", # Spreadsheets
        "csv",  # CSV files
        "project",  # Project-related files
        "plan",  # Planning documents
        "report",  # Reports
        "data"   # Data files
    ]
    
    seen_file_ids = set()
    
    for query in search_queries:
        try:
            response = requests.post(f"{http_server_url}/call_tool", json={
                "name": "search_gdrive_files",
                "arguments": {
                    "query": query,
                    "max_results": 30
                }
            })
            
            if response.status_code == 200:
                result = response.json()
                if result.get("success"):
                    files = result.get("data", [])
                    for file in files:
                        if file["id"] not in seen_file_ids:
                            all_files.append(file)
                            seen_file_ids.add(file["id"])
        except Exception as e:
            print(f"Error searching with query '{query}': {e}")
            continue
    
    print(f"Comprehensive search found {len(all_files)} unique files")
    return all_files

def read_file_content(http_server_url, file_id, file_name):
    """Read and extract content from a specific file with caching"""
    
    # Check cache first
    if file_id in file_content_cache:
        print(f"Using cached content for: {file_name}")
        return file_content_cache[file_id]
    
    try:
        response = requests.post(f"{http_server_url}/call_tool", json={
            "name": "read_gdrive_file",
            "arguments": {"file_id": file_id}
        })
        
        if response.status_code == 200:
            result = response.json()
            if result.get("success"):
                file_data = result.get("data", {})
                # Cache the result
                file_content_cache[file_id] = file_data
                print(f"Successfully read and cached: {file_name}")
                return file_data
            else:
                print(f"Failed to read file {file_name}: {result.get('error', 'Unknown error')}")
        else:
            print(f"HTTP error reading file {file_name}: {response.status_code}")
    except Exception as e:
        print(f"Error reading file {file_name}: {e}")
    
    return None


def extract_viz_data_from_response(response_text, query):
    """Extract real numerical data from your files for visualization"""
    import re
    
    viz_data = {}
    
    # Extract different types of data based on patterns in your files
    
    # Project budgets/costs (dollar amounts)
    budget_matches = re.findall(r'budget[:\s]*\$?([\d,]+\.?\d*)', response_text, re.IGNORECASE)
    cost_matches = re.findall(r'cost[:\s]*\$?([\d,]+\.?\d*)', response_text, re.IGNORECASE)
    
    # Employee efficiency scores (decimals out of 5)
    efficiency_matches = re.findall(r'efficiency[:\s]*([\d\.]+)', response_text, re.IGNORECASE)
    score_matches = re.findall(r'score[:\s]*([\d\.]+)', response_text, re.IGNORECASE)
    
    # Availability percentages
    availability_matches = re.findall(r'availability[:\s]*([\d\.]+)%?', response_text, re.IGNORECASE)
    percent_matches = re.findall(r'([\d\.]+)%', response_text)
    
    # Project benefits
    benefit_matches = re.findall(r'benefit[:\s]*\$?([\d,]+\.?\d*)', response_text, re.IGNORECASE)
    
    # Convert to numbers
    def clean_numbers(matches):
        return [float(m.replace(',', '')) for m in matches if m]
    
    budgets = clean_numbers(budget_matches + cost_matches)
    efficiencies = clean_numbers(efficiency_matches + score_matches)
    availabilities = clean_numbers(availability_matches)
    benefits = clean_numbers(benefit_matches)
    percentages = clean_numbers(percent_matches)
    
    # Create visualizations based on what data we found
    
    # Budget/Cost visualization
    if budgets and ('budget' in query.lower() or 'cost' in query.lower()):
        if len(budgets) >= 2:
            viz_data['budgetComparison'] = {
                'Current Budget': budgets[0],
                'Projected Cost': budgets[1] if len(budgets) > 1 else budgets[0] * 1.1,
                'Benefits': benefits[0] if benefits else budgets[0] * 0.8
            }
    
    # Employee efficiency scores
    if efficiencies and ('efficiency' in query.lower() or 'score' in query.lower()):
        viz_data['efficiencyScores'] = {}
        for i, score in enumerate(efficiencies[:5]):  # Max 5 scores
            viz_data['efficiencyScores'][f'Employee {i+1}'] = score
    
    # Availability percentages
    if availabilities and 'availability' in query.lower():
        viz_data['availabilityRates'] = {}
        departments = ['IT', 'Operations', 'Finance', 'HR', 'Marketing']
        for i, avail in enumerate(availabilities[:5]):
            dept = departments[i] if i < len(departments) else f'Department {i+1}'
            viz_data['availabilityRates'][dept] = avail
    
    # General percentage breakdown
    if percentages and len(percentages) >= 2:
        viz_data['percentageBreakdown'] = {}
        categories = ['Category A', 'Category B', 'Category C', 'Category D']
        for i, pct in enumerate(percentages[:4]):
            cat = categories[i] if i < len(categories) else f'Category {i+1}'
            viz_data['percentageBreakdown'][cat] = pct
    
    return viz_data if viz_data else None



def extract_text_content(file_data, max_length=8000):
    """Extract readable text from file data with better formatting"""
    if not file_data or "content" not in file_data:
        return ""
    
    content = file_data["content"]
    file_type = content.get("type", "unknown")
    
    text = ""
    
    if file_type == "pdf":
        text = content.get("content", "")
    elif file_type in ["csv", "excel"]:
        # Better formatting for spreadsheet data
        data = content.get("data", [])
        columns = content.get("columns", [])
        shape = content.get("shape", [0, 0])
        
        text += f"Spreadsheet Data ({shape[0]} rows, {shape[1]} columns)\n"
        text += "="*50 + "\n"
        
        if columns:
            text += f"Columns: {', '.join(columns)}\n\n"
        
        if data:
            text += "Data Sample:\n"
            for i, row in enumerate(data[:15]):  # More rows for better context
                row_items = []
                for k, v in row.items():
                    if v is not None and str(v).strip():
                        row_items.append(f"{k}: {v}")
                if row_items:
                    text += f"Row {i+1}: {', '.join(row_items)}\n"
        
        # Include summary statistics if available
        summary = content.get("summary", {})
        if summary:
            text += "\nStatistical Summary:\n"
            for col, stats in summary.items():
                if isinstance(stats, dict):
                    text += f"{col}: mean={stats.get('mean', 'N/A')}, max={stats.get('max', 'N/A')}, min={stats.get('min', 'N/A')}\n"
                    
    elif file_type in ["docx", "txt"]:
        text = content.get("content", "")
    elif file_type == "pptx":
        slides = content.get("slides", [])
        text += f"PowerPoint Presentation ({len(slides)} slides)\n"
        text += "="*50 + "\n"
        for slide in slides:
            text += f"Slide {slide.get('slide', '')}: {slide.get('content', '')}\n\n"
    elif file_type == "json":
        text = content.get("content", "")
    elif file_type == "xml":
        preview = content.get("preview", [])
        text = "\n".join(preview)
    
    # Clean and limit the text
    text = text.strip()
    if len(text) > max_length:
        text = text[:max_length] + "\n\n[Content truncated due to length...]"
    
    return text

def gather_relevant_content(http_server_url, user_query, max_files=20):
    """Gather content from files with comprehensive search"""
    
    print(f"Gathering content for query: '{user_query}'")
    
    # Get comprehensive file list
    all_files = get_comprehensive_file_list(http_server_url)
    
    if not all_files:
        return {"success": False, "error": "No files found in Google Drive"}
    
    print(f"Processing up to {min(len(all_files), max_files)} files")
    
    # Collect content from files
    file_contents = []
    processed_count = 0
    
    for file_info in all_files[:max_files]:  # Limit processing for performance
        file_id = file_info["id"]
        file_name = file_info["name"]
        file_type = file_info.get("mimeType", "unknown")
        
        print(f"Processing: {file_name} ({file_type})")
        
        # Read file content
        file_data = read_file_content(http_server_url, file_id, file_name)
        
        if not file_data:
            continue
        
        # Extract text content
        text_content = extract_text_content(file_data)
        
        if text_content.strip():
            file_contents.append({
                "file_name": file_name,
                "content": text_content,
                "file_type": file_data.get("content", {}).get("type", "unknown"),
                "mime_type": file_type,
                "file_id": file_id
            })
            processed_count += 1
    
    return {
        "success": True,
        "file_contents": file_contents,
        "total_files_available": len(all_files),
        "total_files_processed": processed_count
    }


def generate_intelligent_response(user_query, file_contents):
    """Use Claude API to generate intelligent response with better formatting"""
    
    if not claude_client:
        return "Claude API service not available. Please check your ANTHROPIC_API_KEY."
    
    # Prepare context from file contents
    context = "=== DOCUMENT LIBRARY ===\n\n"
    
    for i, file_info in enumerate(file_contents[:15], 1):
        context += f"DOCUMENT {i}: {file_info['file_name']}\n"
        context += f"Type: {file_info['file_type'].upper()}\n"
        context += f"Content:\n{file_info['content'][:4000]}\n"
        context += "\n" + "="*60 + "\n\n"
    
    # Use enhanced prompt
    enhanced_prompt = enhance_claude_prompt(user_query, context)

    try:
        response = claude_client.messages.create(
            model="claude-3-5-sonnet-20241022",
            max_tokens=2000,
            temperature=0.1,
            messages=[
                {"role": "user", "content": enhanced_prompt}
            ]
        )
        
        return response.content[0].text
        
    except Exception as e:
        print(f"Error calling Claude API: {e}")
        return f"I encountered an error while analyzing the documents: {str(e)}"
    


def enhance_claude_prompt(user_query, context):
    """
    Enhance the prompt to encourage proper formatting
    """
    
    enhanced_prompt = f"""You are a professional document analyst. When presenting information, use proper formatting:

- Use markdown tables for tabular data
- Use bullet points for lists
- Use headers (##, ###) for sections
- Use **bold** for important information
- Use code blocks for any technical data

USER QUESTION: {user_query}

DOCUMENT CONTEXT:
{context}

Please provide a well-formatted response that makes good use of tables, headers, and lists where appropriate. If you need to present data in rows and columns, always use markdown table format like:

| Column 1 | Column 2 | Column 3 |
|----------|----------|----------|
| Data 1   | Data 2   | Data 3   |

Response:"""

    return enhanced_prompt

@app.route("/", methods=["GET", "POST"])
def login():
    if request.method == "POST":
        username = request.form["username"]
        password = request.form["password"]

        user = users.get(username)
        if user and user.password == password:
            login_user(user)
            return redirect(url_for("categories"))  # Changed from "dashboard"
        else:
            flash("Invalid username or password", "danger")

    return render_template("login.html")


@app.route("/categories")
@login_required
def categories():
    return render_template("categories.html")


@app.route("/dashboard/<category>")
@login_required
def dashboard(category):
    # Define ALL departments for each category (9 total)
    category_departments = {
        "public_services": [
            {"name": "FTB", "key": "ftb", "icon": "ftb.jpeg"},
            {"name": "Dept of Motor Vehicles", "key": "dmv", "icon": "dmv.jpeg"},
            {"name": "City of San Jose", "key": "sanjose", "icon": "sanjose.jpeg"},
            {"name": "Employment Development Dept", "key": "edd", "icon": "edd.jpeg"},
            {"name": "CalPERS", "key": "calpers", "icon": "calpers.jpeg"},
            {"name": "CDFA", "key": "cdfa", "icon": "cdfa.jpeg"},
            {"name": "Office of Energy Infrastructure", "key": "energy", "icon": "energy.jpeg"},
            {"name": "Fi$cal", "key": "fiscal", "icon": "fiscal.jpeg"},
            {"name": "Rancho Cordova", "key": "ranchocordova", "icon": "ranchocordova.jpeg"},
        ],
        "energy": [
            {"name": "FTB", "key": "ftb", "icon": "ftb.jpeg"},
            {"name": "Dept of Motor Vehicles", "key": "dmv", "icon": "dmv.jpeg"},
            {"name": "City of San Jose", "key": "sanjose", "icon": "sanjose.jpeg"},
            {"name": "Employment Development Dept", "key": "edd", "icon": "edd.jpeg"},
            {"name": "CalPERS", "key": "calpers", "icon": "calpers.jpeg"},
            {"name": "CDFA", "key": "cdfa", "icon": "cdfa.jpeg"},
            {"name": "Office of Energy Infrastructure", "key": "energy", "icon": "energy.jpeg"},
            {"name": "Fi$cal", "key": "fiscal", "icon": "fiscal.jpeg"},
            {"name": "Rancho Cordova", "key": "ranchocordova", "icon": "ranchocordova.jpeg"},
        ],
        "health": [
            {"name": "FTB", "key": "ftb", "icon": "ftb.jpeg"},
            {"name": "Dept of Motor Vehicles", "key": "dmv", "icon": "dmv.jpeg"},
            {"name": "City of San Jose", "key": "sanjose", "icon": "sanjose.jpeg"},
            {"name": "Employment Development Dept", "key": "edd", "icon": "edd.jpeg"},
            {"name": "CalPERS", "key": "calpers", "icon": "calpers.jpeg"},
            {"name": "CDFA", "key": "cdfa", "icon": "cdfa.jpeg"},
            {"name": "Office of Energy Infrastructure", "key": "energy", "icon": "energy.jpeg"},
            {"name": "Fi$cal", "key": "fiscal", "icon": "fiscal.jpeg"},
            {"name": "Rancho Cordova", "key": "ranchocordova", "icon": "ranchocordova.jpeg"},
        ]
    }
    
    departments = category_departments.get(category, [])
    category_names = {
        "public_services": "Public Services",
        "energy": "Energy", 
        "health": "Health"
    }
    
    return render_template("dashboard.html", 
                         departments=departments, 
                         category_name=category_names.get(category, "Unknown"))

@app.route("/ftb")
@login_required
def ftb():
    return render_template("ftb.html")

@app.route("/oops")
@login_required
def oops():
    return render_template("oops.html")

@app.route("/logout")
@login_required
def logout():
    logout_user()
    return redirect(url_for("login"))

@app.route("/insights")
@login_required
def insights():
    return render_template("insights.html")

@app.route("/qa_chat", methods=["GET"])
@login_required
def qa_page():
    return render_template("qa_chat.html")



# Replace your qa_endpoint with this debug version to identify the issue
from claude_processor import ClaudeLikeDocumentProcessor

# Global processor instance to maintain session across requests
# Replace your existing qa_endpoint in app.py with this integrated version:

from claude_processor import ClaudeLikeDocumentProcessor
from visual_analyst import VisualizationAnalyst

# Global instances to maintain session
document_processor = None
visualization_analyst = None
# Replace your qa_endpoint with this debug version to identify the exact issue:

@app.route("/qa_api", methods=["POST"])
@login_required
def qa_endpoint():
    global document_processor, visualization_analyst
    
    try:
        query = request.json.get("query")
        
        if not query or not query.strip():
            return jsonify({"answer": "Please provide a valid question."})
        
        print(f"\n=== DEBUG QA ENDPOINT ===")
        print(f"User query: '{query}'")
        
        http_server_url = "http://54.172.238.47:8000"
        
        if not claude_client:
            print("ERROR: Claude client not available")
            return jsonify({"answer": "Claude API service not available."})
        
        # Initialize processors
        if document_processor is None:
            try:
                document_processor = ClaudeLikeDocumentProcessor(http_server_url, claude_client)
                print("✓ Document processor initialized")
            except Exception as e:
                print(f"ERROR initializing document processor: {e}")
                return jsonify({"answer": f"Document processor error: {str(e)}"})
        
        if visualization_analyst is None:
            try:
                visualization_analyst = VisualizationAnalyst(claude_client)
                print("✓ Visualization analyst initialized")
            except Exception as e:
                print(f"ERROR initializing visualization analyst: {e}")
                # Continue without visualization analyst
                visualization_analyst = None
        
        # Process query
        try:
            print("🔄 Processing query with document processor...")
            response = document_processor.process_query_iteratively(query)
            print(f"✓ Got response ({len(response)} chars)")
        except Exception as e:
            print(f"ERROR in document processing: {e}")
            return jsonify({"answer": f"Document processing error: {str(e)}"})
        
        # Clean response
        cleaned_response = clean_response_text(response)
        print(f"✓ Cleaned response ({len(cleaned_response)} chars)")
        
        # Check for visualization triggers
        viz_keywords = ['visual', 'chart', 'graph', 'show', 'display', 'forecast', 'visualize']
        data_keywords = ['cost', 'budget', 'data', 'number', 'amount', 'efficiency', 'project', 'breakdown']
        
        has_viz_keyword = any(keyword in query.lower() for keyword in viz_keywords)
        has_data_keyword = any(keyword in query.lower() for keyword in data_keywords)
        has_numerical_data = _response_contains_numerical_data(cleaned_response)
        
        print(f"Visualization triggers:")
        print(f"  - Has viz keyword: {has_viz_keyword}")
        print(f"  - Has data keyword: {has_data_keyword}")
        print(f"  - Has numerical data: {has_numerical_data}")
        
        viz_data = None
        if (has_viz_keyword or has_data_keyword or has_numerical_data) and visualization_analyst:
            print("🎯 Attempting visualization generation...")
            try:
                viz_data = visualization_analyst.analyze_and_visualize(
                    response_text=cleaned_response,
                    user_query=query, 
                    session_context=document_processor.session_context
                )
                if viz_data:
                    print(f"✓ Visualization generated: {len(viz_data.get('visualizations', []))} charts")
                    print(f"  Chart types: {[v.get('type') for v in viz_data.get('visualizations', [])]}")
                else:
                    print("⚠️ No visualization data returned")
            except Exception as e:
                print(f"ERROR in visualization generation: {e}")
                import traceback
                traceback.print_exc()
                viz_data = None
        else:
            print("➤ Skipping visualization (no triggers or analyst unavailable)")
        
        # Return response
        response_data = {
            "answer": cleaned_response,
            "visualization": viz_data,
            "has_visualization": viz_data is not None,
            "debug_info": {
                "has_viz_keyword": has_viz_keyword,
                "has_data_keyword": has_data_keyword,
                "has_numerical_data": has_numerical_data,
                "visualization_analyst_available": visualization_analyst is not None,
                "viz_charts_generated": len(viz_data.get('visualizations', [])) if viz_data else 0
            }
        }
        
        print(f"📤 Returning response: has_visualization={viz_data is not None}")
        return jsonify(response_data)
    
    except Exception as e:
        print(f"CRITICAL ERROR in qa_endpoint: {e}")
        import traceback
        traceback.print_exc()
        return jsonify({"answer": f"System error: {str(e)}"})

def _response_contains_numerical_data(response_text):
    """Check if response contains numerical data worth visualizing"""
    import re
    
    patterns = [
        r'\$[\d,]+',  # Dollar amounts
        r'\d+%',      # Percentages  
        r'\d+\.\d+',  # Decimal numbers
        r':\s*\d+',   # Colon followed by numbers
        r'\d+\s*(hours|days|weeks|months)',  # Time periods
        r'\d+\s*(employees|projects|incidents)',  # Counts
    ]
    
    count = 0
    for pattern in patterns:
        matches = re.findall(pattern, response_text)
        count += len(matches)
        if count >= 2:
            print(f"Found numerical data: {matches[:3]}...")
            return True
    
    print(f"Found {count} numerical patterns (need 2+)")
    return False


def clean_response_text(text):
    """Remove JavaScript code and function definitions from response"""
    import re
    
    # Remove function definitions
    text = re.sub(r'function\s+\w+\s*\([^)]*\)\s*\{[\s\S]*?\}', '', text)
    # Remove variable assignments with functions
    text = re.sub(r'(const|let|var)\s+\w+\s*=\s*function[\s\S]*?\};?', '', text)
    # Remove object method definitions
    text = re.sub(r'\w+\s*:\s*function\s*\([^)]*\)\s*\{[\s\S]*?\}', '', text)
    # Remove DOM manipulation
    text = re.sub(r'document\.createElement[\s\S]*?;', '', text)
    text = re.sub(r'\w+\.innerHTML\s*=[\s\S]*?;', '', text)
    text = re.sub(r'\w+\.appendChild[\s\S]*?;', '', text)
    # Remove chart creation calls
    text = re.sub(r'createChart\([^)]*\);?', '', text)
    # Remove visualization titles that appear as text
    text = re.sub(r'Budget Analysis|Efficiency Scores|Availability Rates', '', text)
    # Clean up extra whitespace
    text = re.sub(r'\s+', ' ', text).strip()
    
    return text


def extract_viz_data_from_response(response_text, query):
    """Extract real numerical data from your files for visualization"""
    import re
    
    viz_data = {}
    
    # Extract different types of data based on patterns in your files
    
    # Project budgets/costs (dollar amounts)
    budget_matches = re.findall(r'budget[:\s]*\$?([\d,]+\.?\d*)', response_text, re.IGNORECASE)
    cost_matches = re.findall(r'cost[:\s]*\$?([\d,]+\.?\d*)', response_text, re.IGNORECASE)
    
    # Employee efficiency scores (decimals out of 5)
    efficiency_matches = re.findall(r'efficiency[:\s]*([\d\.]+)', response_text, re.IGNORECASE)
    score_matches = re.findall(r'score[:\s]*([\d\.]+)', response_text, re.IGNORECASE)
    
    # Availability percentages
    availability_matches = re.findall(r'availability[:\s]*([\d\.]+)%?', response_text, re.IGNORECASE)
    percent_matches = re.findall(r'([\d\.]+)%', response_text)
    
    # Project benefits
    benefit_matches = re.findall(r'benefit[:\s]*\$?([\d,]+\.?\d*)', response_text, re.IGNORECASE)
    
    # Convert to numbers
    def clean_numbers(matches):
        return [float(m.replace(',', '')) for m in matches if m]
    
    budgets = clean_numbers(budget_matches + cost_matches)
    efficiencies = clean_numbers(efficiency_matches + score_matches)
    availabilities = clean_numbers(availability_matches)
    benefits = clean_numbers(benefit_matches)
    percentages = clean_numbers(percent_matches)
    
    # Create visualizations based on what data we found
    
    # Budget/Cost visualization
    if budgets and ('budget' in query.lower() or 'cost' in query.lower()):
        if len(budgets) >= 2:
            viz_data['budgetComparison'] = {
                'Current Budget': budgets[0],
                'Projected Cost': budgets[1] if len(budgets) > 1 else budgets[0] * 1.1,
                'Benefits': benefits[0] if benefits else budgets[0] * 0.8
            }
        elif len(budgets) == 1:
            viz_data['budgetComparison'] = {
                'Project Budget': budgets[0],
                'Estimated Benefits': benefits[0] if benefits else budgets[0] * 0.75
            }
    
    # Employee efficiency scores
    if efficiencies and ('efficiency' in query.lower() or 'score' in query.lower()):
        viz_data['efficiencyScores'] = {}
        for i, score in enumerate(efficiencies[:5]):  # Max 5 scores
            viz_data['efficiencyScores'][f'Employee {i+1}'] = min(score, 5.0)  # Cap at 5
    
    # Availability percentages
    if availabilities and 'availability' in query.lower():
        viz_data['availabilityRates'] = {}
        departments = ['IT', 'Operations', 'Finance', 'HR', 'Marketing']
        for i, avail in enumerate(availabilities[:5]):
            dept = departments[i] if i < len(departments) else f'Department {i+1}'
            viz_data['availabilityRates'][dept] = min(avail, 100)  # Cap at 100%
    
    # General percentage breakdown
    if percentages and len(percentages) >= 2:
        viz_data['percentageBreakdown'] = {}
        categories = ['Category A', 'Category B', 'Category C', 'Category D']
        for i, pct in enumerate(percentages[:4]):
            cat = categories[i] if i < len(categories) else f'Category {i+1}'
            viz_data['percentageBreakdown'][cat] = min(pct, 100)
    
    return viz_data if viz_data else None



# Add endpoint to view session context
@app.route("/session_context", methods=["GET"])
@login_required
def view_session_context():
    global document_processor
    
    if document_processor is None:
        return jsonify({"status": "No active session"})
    
    return jsonify({
        "session_active": True,
        "files_mentioned": len(document_processor.session_context["files_mentioned"]),
        "topics_discussed": document_processor.session_context["topics_discussed"],
        "session_summary": document_processor.session_context["session_summary"],
        "conversation_length": len(document_processor.conversation_history)
    })

    

# Add a simple cache inspection endpoint
@app.route("/inspect_cache")
@login_required
def inspect_cache():
    cache_info = {
        "cache_size": len(file_content_cache),
        "cached_file_ids": list(file_content_cache.keys()),
    }
    return jsonify(cache_info)



# Add a manual file discovery test endpoint
@app.route("/test_discovery")
@login_required 
def test_discovery():
    http_server_url = "http://54.172.238.47:8000"
    
    try:
        response = requests.post(f"{http_server_url}/call_tool", json={
            "name": "search_gdrive_files",
            "arguments": {
                "query": "",
                "max_results": 50
            }
        })
        
        if response.status_code == 200:
            result = response.json()
            if result.get("success"):
                files = result.get("data", [])
                return jsonify({
                    "status": "success",
                    "total_files_found": len(files),
                    "sample_files": [f["name"] for f in files[:10]]
                })
        
        return jsonify({"status": "error", "message": "Failed to get files"})
    except Exception as e:
        return jsonify({"status": "error", "message": str(e)})

    

# Enhanced cache clearing and debugging endpoints
@app.route("/clear_cache", methods=["POST"])
@login_required
def clear_cache():
    global file_content_cache, folder_structure_cache
    file_content_cache = {}
    folder_structure_cache = {}
    return jsonify({"status": "All caches cleared"})

@app.route("/cache_status")
@login_required
def cache_status():
    return jsonify({
        "cached_files": len(file_content_cache),
        "cached_folders": len(folder_structure_cache),
        "cache_keys": list(file_content_cache.keys())[:10]  # First 10 for debugging
    })

@app.route("/modules/<dept>")
@login_required
def modules(dept):
    icons = {
        "ftb": "ftb.jpeg", "dmv": "dmv.jpeg", "sanjose": "sanjose.jpeg",
        "edd": "edd.jpeg", "fiscal": "fiscal.jpeg", "ranchocordova": "ranchocordova.jpeg",
        "calpers": "calpers.jpeg", "cdfa": "cdfa.jpeg", "energy": "energy.jpeg",
    }
    display_names = {
        "ftb": "Franchise Tax Board (FTB)", "dmv": "Dept of Motor Vehicles",
        "sanjose": "City of San Jose", "edd": "Employment Development Dept",
        "fiscal": "Fi$cal", "ranchocordova": "Rancho Cordova",
        "calpers": "CalPERS", "cdfa": "CDFA", "energy": "Office of Energy Infrastructure",
    }
    
    modules_list = [
        {"name": "Enterprise QA", "icon": "qa.png", "route": "qa_page"},
        {"name": "Workflow", "icon": "workflow.png", "route": "oops"},
        {"name": "Transaction", "icon": "transaction.png", "route": "oops"},
        {"name": "Insights", "icon": "insights.png", "route": "insights"},
        {"name": "Data Management", "icon": "datamanagement.png", "route": "oops"},
        {"name": "Voice Agent", "icon": "voiceagent.png", "route": "oops"}
    ]
    
    company_icon = icons.get(dept, "default.jpeg")
    company_name = display_names.get(dept, "Department")
    
    return render_template("modules.html", company_icon=company_icon, 
                         company_name=company_name, modules=modules_list)

@app.route("/debug")
def debug():
    return f"""
    <h1>Enhanced Debug Info</h1>
    <p>Current working directory: {os.getcwd()}</p>
    <p>GROQ_API_KEY set: {'GROQ_API_KEY' in os.environ}</p>
    <p>Cached files: {len(file_content_cache)}</p>
    <p>Cached folders: {len(folder_structure_cache)}</p>
    <p>HTTP Server Status: <a href="http://localhost:8000/health">Check Health</a></p>
    """
# Add this test route to your app.py to verify integration:

@app.route("/test_viz", methods=["GET"])
@login_required
def test_visualization():
    """Test visualization generation with mock data"""
    
    # Test data that should definitely trigger visualization
    mock_response = """
    Project Alpha Budget Analysis:
    
    Project Alpha: $150,000
    Project Beta: $200,000
    Project Gamma: $175,000
    
    Department Efficiency Scores:
    IT Department: 4.2
    Finance Team: 3.8
    Operations: 4.5
    Marketing: 3.9
    
    Budget Breakdown:
    Personnel: $85,000
    Technology: $45,000
    Infrastructure: $30,000
    Training: $15,000
    """
    
    test_query = "Show me project costs and efficiency data"
    
    try:
        # Test VisualizationAnalyst directly
        if claude_client:
            from visual_analyst import VisualizationAnalyst
            analyst = VisualizationAnalyst(claude_client)
            
            viz_result = analyst.analyze_and_visualize(
                response_text=mock_response,
                user_query=test_query,
                session_context={}
            )
            
            return jsonify({
                "status": "success",
                "mock_response_length": len(mock_response),
                "visualization_generated": viz_result is not None,
                "visualization_data": viz_result,
                "charts_count": len(viz_result.get('visualizations', [])) if viz_result else 0,
                "test_query": test_query
            })
        else:
            return jsonify({
                "status": "error",
                "message": "Claude client not available"
            })
            
    except Exception as e:
        import traceback
        return jsonify({
            "status": "error",
            "error": str(e),
            "traceback": traceback.format_exc()
        })

# Also add this simple test to ensure your imports work:
@app.route("/test_imports", methods=["GET"])
@login_required
def test_imports():
    """Test that all required modules can be imported"""
    
    results = {}
    
    try:
        from claude_processor import ClaudeLikeDocumentProcessor
        results["claude_processor"] = "✓ Imported successfully"
    except Exception as e:
        results["claude_processor"] = f"✗ Import failed: {str(e)}"
    
    try:
        from visual_analyst import VisualizationAnalyst
        results["visual_analyst"] = "✓ Imported successfully"
    except Exception as e:
        results["visual_analyst"] = f"✗ Import failed: {str(e)}"
    
    try:
        import anthropic
        results["anthropic"] = "✓ Imported successfully"
        results["claude_client_status"] = "✓ Available" if claude_client else "✗ Not initialized"
    except Exception as e:
        results["anthropic"] = f"✗ Import failed: {str(e)}"
    
    return jsonify({
        "import_results": results,
        "claude_api_key_set": bool(os.getenv("ANTHROPIC_API_KEY")),
        "python_path": sys.path
    })


if __name__ == "__main__":
<<<<<<< HEAD
    app.run(debug=True,host="0.0.0.0",port=5000)

=======
    app.run(debug=True)


>>>>>>> 8c632033
<|MERGE_RESOLUTION|>--- conflicted
+++ resolved
@@ -1,973 +1,966 @@
-import os
-import re
-from dotenv import load_dotenv
-from flask import Flask, render_template, request, redirect, url_for, flash, jsonify
-from flask_login import LoginManager, UserMixin, login_user, login_required, logout_user
-import requests
-import json
-import anthropic
-from typing import List, Dict, Any
-
-
-load_dotenv()
-
-app = Flask(__name__)
-app.secret_key = "supersecretkey"
-
-login_manager = LoginManager()
-login_manager.init_app(app)
-login_manager.login_view = "login"
-
-# Initialize Anthropic client
-try:
-    claude_client = anthropic.Anthropic(
-        api_key=os.getenv("ANTHROPIC_API_KEY")
-    )
-    print("Claude client initialized successfully")
-except Exception as e:
-    print(f"Warning: Claude client not initialized: {e}")
-    claude_client = None
-
-# Cache for file contents and folder structure
-file_content_cache = {}
-folder_structure_cache = {}
-
-# Dummy user model
-class User(UserMixin):
-    def __init__(self, id, username, password):
-        self.id = id
-        self.username = username
-        self.password = password
-
-users = {"admin": User(1, "admin", "password123")}
-
-@login_manager.user_loader
-def load_user(user_id):
-    for user in users.values():
-        if user.id == int(user_id):
-            return user
-    return None
-
-def get_all_files_and_folders(http_server_url, max_files=50):
-    """Get all files and explore folder structure"""
-    try:
-        # First, get all items (files and folders)
-        response = requests.post(f"{http_server_url}/call_tool", json={
-            "name": "search_gdrive_files",
-            "arguments": {
-                "query": "",  # Empty query gets all supported files
-                "max_results": max_files
-            }
-        })
-        
-        if response.status_code == 200:
-            result = response.json()
-            if result.get("success"):
-                files = result.get("data", [])
-                print(f"Found {len(files)} files in Google Drive")
-                return files
-        
-    except Exception as e:
-        print(f"Error getting all files: {e}")
-    
-    return []
-
-def get_comprehensive_file_list(http_server_url):
-    """Get a comprehensive list of all accessible files"""
-    all_files = []
-    
-    # Try different queries to catch more files
-    search_queries = [
-        "",  # All supported files
-        "pdf",  # PDFs specifically
-        "doc",  # Documents
-        "sheet", # Spreadsheets
-        "csv",  # CSV files
-        "project",  # Project-related files
-        "plan",  # Planning documents
-        "report",  # Reports
-        "data"   # Data files
-    ]
-    
-    seen_file_ids = set()
-    
-    for query in search_queries:
-        try:
-            response = requests.post(f"{http_server_url}/call_tool", json={
-                "name": "search_gdrive_files",
-                "arguments": {
-                    "query": query,
-                    "max_results": 30
-                }
-            })
-            
-            if response.status_code == 200:
-                result = response.json()
-                if result.get("success"):
-                    files = result.get("data", [])
-                    for file in files:
-                        if file["id"] not in seen_file_ids:
-                            all_files.append(file)
-                            seen_file_ids.add(file["id"])
-        except Exception as e:
-            print(f"Error searching with query '{query}': {e}")
-            continue
-    
-    print(f"Comprehensive search found {len(all_files)} unique files")
-    return all_files
-
-def read_file_content(http_server_url, file_id, file_name):
-    """Read and extract content from a specific file with caching"""
-    
-    # Check cache first
-    if file_id in file_content_cache:
-        print(f"Using cached content for: {file_name}")
-        return file_content_cache[file_id]
-    
-    try:
-        response = requests.post(f"{http_server_url}/call_tool", json={
-            "name": "read_gdrive_file",
-            "arguments": {"file_id": file_id}
-        })
-        
-        if response.status_code == 200:
-            result = response.json()
-            if result.get("success"):
-                file_data = result.get("data", {})
-                # Cache the result
-                file_content_cache[file_id] = file_data
-                print(f"Successfully read and cached: {file_name}")
-                return file_data
-            else:
-                print(f"Failed to read file {file_name}: {result.get('error', 'Unknown error')}")
-        else:
-            print(f"HTTP error reading file {file_name}: {response.status_code}")
-    except Exception as e:
-        print(f"Error reading file {file_name}: {e}")
-    
-    return None
-
-
-def extract_viz_data_from_response(response_text, query):
-    """Extract real numerical data from your files for visualization"""
-    import re
-    
-    viz_data = {}
-    
-    # Extract different types of data based on patterns in your files
-    
-    # Project budgets/costs (dollar amounts)
-    budget_matches = re.findall(r'budget[:\s]*\$?([\d,]+\.?\d*)', response_text, re.IGNORECASE)
-    cost_matches = re.findall(r'cost[:\s]*\$?([\d,]+\.?\d*)', response_text, re.IGNORECASE)
-    
-    # Employee efficiency scores (decimals out of 5)
-    efficiency_matches = re.findall(r'efficiency[:\s]*([\d\.]+)', response_text, re.IGNORECASE)
-    score_matches = re.findall(r'score[:\s]*([\d\.]+)', response_text, re.IGNORECASE)
-    
-    # Availability percentages
-    availability_matches = re.findall(r'availability[:\s]*([\d\.]+)%?', response_text, re.IGNORECASE)
-    percent_matches = re.findall(r'([\d\.]+)%', response_text)
-    
-    # Project benefits
-    benefit_matches = re.findall(r'benefit[:\s]*\$?([\d,]+\.?\d*)', response_text, re.IGNORECASE)
-    
-    # Convert to numbers
-    def clean_numbers(matches):
-        return [float(m.replace(',', '')) for m in matches if m]
-    
-    budgets = clean_numbers(budget_matches + cost_matches)
-    efficiencies = clean_numbers(efficiency_matches + score_matches)
-    availabilities = clean_numbers(availability_matches)
-    benefits = clean_numbers(benefit_matches)
-    percentages = clean_numbers(percent_matches)
-    
-    # Create visualizations based on what data we found
-    
-    # Budget/Cost visualization
-    if budgets and ('budget' in query.lower() or 'cost' in query.lower()):
-        if len(budgets) >= 2:
-            viz_data['budgetComparison'] = {
-                'Current Budget': budgets[0],
-                'Projected Cost': budgets[1] if len(budgets) > 1 else budgets[0] * 1.1,
-                'Benefits': benefits[0] if benefits else budgets[0] * 0.8
-            }
-    
-    # Employee efficiency scores
-    if efficiencies and ('efficiency' in query.lower() or 'score' in query.lower()):
-        viz_data['efficiencyScores'] = {}
-        for i, score in enumerate(efficiencies[:5]):  # Max 5 scores
-            viz_data['efficiencyScores'][f'Employee {i+1}'] = score
-    
-    # Availability percentages
-    if availabilities and 'availability' in query.lower():
-        viz_data['availabilityRates'] = {}
-        departments = ['IT', 'Operations', 'Finance', 'HR', 'Marketing']
-        for i, avail in enumerate(availabilities[:5]):
-            dept = departments[i] if i < len(departments) else f'Department {i+1}'
-            viz_data['availabilityRates'][dept] = avail
-    
-    # General percentage breakdown
-    if percentages and len(percentages) >= 2:
-        viz_data['percentageBreakdown'] = {}
-        categories = ['Category A', 'Category B', 'Category C', 'Category D']
-        for i, pct in enumerate(percentages[:4]):
-            cat = categories[i] if i < len(categories) else f'Category {i+1}'
-            viz_data['percentageBreakdown'][cat] = pct
-    
-    return viz_data if viz_data else None
-
-
-
-def extract_text_content(file_data, max_length=8000):
-    """Extract readable text from file data with better formatting"""
-    if not file_data or "content" not in file_data:
-        return ""
-    
-    content = file_data["content"]
-    file_type = content.get("type", "unknown")
-    
-    text = ""
-    
-    if file_type == "pdf":
-        text = content.get("content", "")
-    elif file_type in ["csv", "excel"]:
-        # Better formatting for spreadsheet data
-        data = content.get("data", [])
-        columns = content.get("columns", [])
-        shape = content.get("shape", [0, 0])
-        
-        text += f"Spreadsheet Data ({shape[0]} rows, {shape[1]} columns)\n"
-        text += "="*50 + "\n"
-        
-        if columns:
-            text += f"Columns: {', '.join(columns)}\n\n"
-        
-        if data:
-            text += "Data Sample:\n"
-            for i, row in enumerate(data[:15]):  # More rows for better context
-                row_items = []
-                for k, v in row.items():
-                    if v is not None and str(v).strip():
-                        row_items.append(f"{k}: {v}")
-                if row_items:
-                    text += f"Row {i+1}: {', '.join(row_items)}\n"
-        
-        # Include summary statistics if available
-        summary = content.get("summary", {})
-        if summary:
-            text += "\nStatistical Summary:\n"
-            for col, stats in summary.items():
-                if isinstance(stats, dict):
-                    text += f"{col}: mean={stats.get('mean', 'N/A')}, max={stats.get('max', 'N/A')}, min={stats.get('min', 'N/A')}\n"
-                    
-    elif file_type in ["docx", "txt"]:
-        text = content.get("content", "")
-    elif file_type == "pptx":
-        slides = content.get("slides", [])
-        text += f"PowerPoint Presentation ({len(slides)} slides)\n"
-        text += "="*50 + "\n"
-        for slide in slides:
-            text += f"Slide {slide.get('slide', '')}: {slide.get('content', '')}\n\n"
-    elif file_type == "json":
-        text = content.get("content", "")
-    elif file_type == "xml":
-        preview = content.get("preview", [])
-        text = "\n".join(preview)
-    
-    # Clean and limit the text
-    text = text.strip()
-    if len(text) > max_length:
-        text = text[:max_length] + "\n\n[Content truncated due to length...]"
-    
-    return text
-
-def gather_relevant_content(http_server_url, user_query, max_files=20):
-    """Gather content from files with comprehensive search"""
-    
-    print(f"Gathering content for query: '{user_query}'")
-    
-    # Get comprehensive file list
-    all_files = get_comprehensive_file_list(http_server_url)
-    
-    if not all_files:
-        return {"success": False, "error": "No files found in Google Drive"}
-    
-    print(f"Processing up to {min(len(all_files), max_files)} files")
-    
-    # Collect content from files
-    file_contents = []
-    processed_count = 0
-    
-    for file_info in all_files[:max_files]:  # Limit processing for performance
-        file_id = file_info["id"]
-        file_name = file_info["name"]
-        file_type = file_info.get("mimeType", "unknown")
-        
-        print(f"Processing: {file_name} ({file_type})")
-        
-        # Read file content
-        file_data = read_file_content(http_server_url, file_id, file_name)
-        
-        if not file_data:
-            continue
-        
-        # Extract text content
-        text_content = extract_text_content(file_data)
-        
-        if text_content.strip():
-            file_contents.append({
-                "file_name": file_name,
-                "content": text_content,
-                "file_type": file_data.get("content", {}).get("type", "unknown"),
-                "mime_type": file_type,
-                "file_id": file_id
-            })
-            processed_count += 1
-    
-    return {
-        "success": True,
-        "file_contents": file_contents,
-        "total_files_available": len(all_files),
-        "total_files_processed": processed_count
-    }
-
-
-def generate_intelligent_response(user_query, file_contents):
-    """Use Claude API to generate intelligent response with better formatting"""
-    
-    if not claude_client:
-        return "Claude API service not available. Please check your ANTHROPIC_API_KEY."
-    
-    # Prepare context from file contents
-    context = "=== DOCUMENT LIBRARY ===\n\n"
-    
-    for i, file_info in enumerate(file_contents[:15], 1):
-        context += f"DOCUMENT {i}: {file_info['file_name']}\n"
-        context += f"Type: {file_info['file_type'].upper()}\n"
-        context += f"Content:\n{file_info['content'][:4000]}\n"
-        context += "\n" + "="*60 + "\n\n"
-    
-    # Use enhanced prompt
-    enhanced_prompt = enhance_claude_prompt(user_query, context)
-
-    try:
-        response = claude_client.messages.create(
-            model="claude-3-5-sonnet-20241022",
-            max_tokens=2000,
-            temperature=0.1,
-            messages=[
-                {"role": "user", "content": enhanced_prompt}
-            ]
-        )
-        
-        return response.content[0].text
-        
-    except Exception as e:
-        print(f"Error calling Claude API: {e}")
-        return f"I encountered an error while analyzing the documents: {str(e)}"
-    
-
-
-def enhance_claude_prompt(user_query, context):
-    """
-    Enhance the prompt to encourage proper formatting
-    """
-    
-    enhanced_prompt = f"""You are a professional document analyst. When presenting information, use proper formatting:
-
-- Use markdown tables for tabular data
-- Use bullet points for lists
-- Use headers (##, ###) for sections
-- Use **bold** for important information
-- Use code blocks for any technical data
-
-USER QUESTION: {user_query}
-
-DOCUMENT CONTEXT:
-{context}
-
-Please provide a well-formatted response that makes good use of tables, headers, and lists where appropriate. If you need to present data in rows and columns, always use markdown table format like:
-
-| Column 1 | Column 2 | Column 3 |
-|----------|----------|----------|
-| Data 1   | Data 2   | Data 3   |
-
-Response:"""
-
-    return enhanced_prompt
-
-@app.route("/", methods=["GET", "POST"])
-def login():
-    if request.method == "POST":
-        username = request.form["username"]
-        password = request.form["password"]
-
-        user = users.get(username)
-        if user and user.password == password:
-            login_user(user)
-            return redirect(url_for("categories"))  # Changed from "dashboard"
-        else:
-            flash("Invalid username or password", "danger")
-
-    return render_template("login.html")
-
-
-@app.route("/categories")
-@login_required
-def categories():
-    return render_template("categories.html")
-
-
-@app.route("/dashboard/<category>")
-@login_required
-def dashboard(category):
-    # Define ALL departments for each category (9 total)
-    category_departments = {
-        "public_services": [
-            {"name": "FTB", "key": "ftb", "icon": "ftb.jpeg"},
-            {"name": "Dept of Motor Vehicles", "key": "dmv", "icon": "dmv.jpeg"},
-            {"name": "City of San Jose", "key": "sanjose", "icon": "sanjose.jpeg"},
-            {"name": "Employment Development Dept", "key": "edd", "icon": "edd.jpeg"},
-            {"name": "CalPERS", "key": "calpers", "icon": "calpers.jpeg"},
-            {"name": "CDFA", "key": "cdfa", "icon": "cdfa.jpeg"},
-            {"name": "Office of Energy Infrastructure", "key": "energy", "icon": "energy.jpeg"},
-            {"name": "Fi$cal", "key": "fiscal", "icon": "fiscal.jpeg"},
-            {"name": "Rancho Cordova", "key": "ranchocordova", "icon": "ranchocordova.jpeg"},
-        ],
-        "energy": [
-            {"name": "FTB", "key": "ftb", "icon": "ftb.jpeg"},
-            {"name": "Dept of Motor Vehicles", "key": "dmv", "icon": "dmv.jpeg"},
-            {"name": "City of San Jose", "key": "sanjose", "icon": "sanjose.jpeg"},
-            {"name": "Employment Development Dept", "key": "edd", "icon": "edd.jpeg"},
-            {"name": "CalPERS", "key": "calpers", "icon": "calpers.jpeg"},
-            {"name": "CDFA", "key": "cdfa", "icon": "cdfa.jpeg"},
-            {"name": "Office of Energy Infrastructure", "key": "energy", "icon": "energy.jpeg"},
-            {"name": "Fi$cal", "key": "fiscal", "icon": "fiscal.jpeg"},
-            {"name": "Rancho Cordova", "key": "ranchocordova", "icon": "ranchocordova.jpeg"},
-        ],
-        "health": [
-            {"name": "FTB", "key": "ftb", "icon": "ftb.jpeg"},
-            {"name": "Dept of Motor Vehicles", "key": "dmv", "icon": "dmv.jpeg"},
-            {"name": "City of San Jose", "key": "sanjose", "icon": "sanjose.jpeg"},
-            {"name": "Employment Development Dept", "key": "edd", "icon": "edd.jpeg"},
-            {"name": "CalPERS", "key": "calpers", "icon": "calpers.jpeg"},
-            {"name": "CDFA", "key": "cdfa", "icon": "cdfa.jpeg"},
-            {"name": "Office of Energy Infrastructure", "key": "energy", "icon": "energy.jpeg"},
-            {"name": "Fi$cal", "key": "fiscal", "icon": "fiscal.jpeg"},
-            {"name": "Rancho Cordova", "key": "ranchocordova", "icon": "ranchocordova.jpeg"},
-        ]
-    }
-    
-    departments = category_departments.get(category, [])
-    category_names = {
-        "public_services": "Public Services",
-        "energy": "Energy", 
-        "health": "Health"
-    }
-    
-    return render_template("dashboard.html", 
-                         departments=departments, 
-                         category_name=category_names.get(category, "Unknown"))
-
-@app.route("/ftb")
-@login_required
-def ftb():
-    return render_template("ftb.html")
-
-@app.route("/oops")
-@login_required
-def oops():
-    return render_template("oops.html")
-
-@app.route("/logout")
-@login_required
-def logout():
-    logout_user()
-    return redirect(url_for("login"))
-
-@app.route("/insights")
-@login_required
-def insights():
-    return render_template("insights.html")
-
-@app.route("/qa_chat", methods=["GET"])
-@login_required
-def qa_page():
-    return render_template("qa_chat.html")
-
-
-
-# Replace your qa_endpoint with this debug version to identify the issue
-from claude_processor import ClaudeLikeDocumentProcessor
-
-# Global processor instance to maintain session across requests
-# Replace your existing qa_endpoint in app.py with this integrated version:
-
-from claude_processor import ClaudeLikeDocumentProcessor
-from visual_analyst import VisualizationAnalyst
-
-# Global instances to maintain session
-document_processor = None
-visualization_analyst = None
-# Replace your qa_endpoint with this debug version to identify the exact issue:
-
-@app.route("/qa_api", methods=["POST"])
-@login_required
-def qa_endpoint():
-    global document_processor, visualization_analyst
-    
-    try:
-        query = request.json.get("query")
-        
-        if not query or not query.strip():
-            return jsonify({"answer": "Please provide a valid question."})
-        
-        print(f"\n=== DEBUG QA ENDPOINT ===")
-        print(f"User query: '{query}'")
-        
-        http_server_url = "http://54.172.238.47:8000"
-        
-        if not claude_client:
-            print("ERROR: Claude client not available")
-            return jsonify({"answer": "Claude API service not available."})
-        
-        # Initialize processors
-        if document_processor is None:
-            try:
-                document_processor = ClaudeLikeDocumentProcessor(http_server_url, claude_client)
-                print("✓ Document processor initialized")
-            except Exception as e:
-                print(f"ERROR initializing document processor: {e}")
-                return jsonify({"answer": f"Document processor error: {str(e)}"})
-        
-        if visualization_analyst is None:
-            try:
-                visualization_analyst = VisualizationAnalyst(claude_client)
-                print("✓ Visualization analyst initialized")
-            except Exception as e:
-                print(f"ERROR initializing visualization analyst: {e}")
-                # Continue without visualization analyst
-                visualization_analyst = None
-        
-        # Process query
-        try:
-            print("🔄 Processing query with document processor...")
-            response = document_processor.process_query_iteratively(query)
-            print(f"✓ Got response ({len(response)} chars)")
-        except Exception as e:
-            print(f"ERROR in document processing: {e}")
-            return jsonify({"answer": f"Document processing error: {str(e)}"})
-        
-        # Clean response
-        cleaned_response = clean_response_text(response)
-        print(f"✓ Cleaned response ({len(cleaned_response)} chars)")
-        
-        # Check for visualization triggers
-        viz_keywords = ['visual', 'chart', 'graph', 'show', 'display', 'forecast', 'visualize']
-        data_keywords = ['cost', 'budget', 'data', 'number', 'amount', 'efficiency', 'project', 'breakdown']
-        
-        has_viz_keyword = any(keyword in query.lower() for keyword in viz_keywords)
-        has_data_keyword = any(keyword in query.lower() for keyword in data_keywords)
-        has_numerical_data = _response_contains_numerical_data(cleaned_response)
-        
-        print(f"Visualization triggers:")
-        print(f"  - Has viz keyword: {has_viz_keyword}")
-        print(f"  - Has data keyword: {has_data_keyword}")
-        print(f"  - Has numerical data: {has_numerical_data}")
-        
-        viz_data = None
-        if (has_viz_keyword or has_data_keyword or has_numerical_data) and visualization_analyst:
-            print("🎯 Attempting visualization generation...")
-            try:
-                viz_data = visualization_analyst.analyze_and_visualize(
-                    response_text=cleaned_response,
-                    user_query=query, 
-                    session_context=document_processor.session_context
-                )
-                if viz_data:
-                    print(f"✓ Visualization generated: {len(viz_data.get('visualizations', []))} charts")
-                    print(f"  Chart types: {[v.get('type') for v in viz_data.get('visualizations', [])]}")
-                else:
-                    print("⚠️ No visualization data returned")
-            except Exception as e:
-                print(f"ERROR in visualization generation: {e}")
-                import traceback
-                traceback.print_exc()
-                viz_data = None
-        else:
-            print("➤ Skipping visualization (no triggers or analyst unavailable)")
-        
-        # Return response
-        response_data = {
-            "answer": cleaned_response,
-            "visualization": viz_data,
-            "has_visualization": viz_data is not None,
-            "debug_info": {
-                "has_viz_keyword": has_viz_keyword,
-                "has_data_keyword": has_data_keyword,
-                "has_numerical_data": has_numerical_data,
-                "visualization_analyst_available": visualization_analyst is not None,
-                "viz_charts_generated": len(viz_data.get('visualizations', [])) if viz_data else 0
-            }
-        }
-        
-        print(f"📤 Returning response: has_visualization={viz_data is not None}")
-        return jsonify(response_data)
-    
-    except Exception as e:
-        print(f"CRITICAL ERROR in qa_endpoint: {e}")
-        import traceback
-        traceback.print_exc()
-        return jsonify({"answer": f"System error: {str(e)}"})
-
-def _response_contains_numerical_data(response_text):
-    """Check if response contains numerical data worth visualizing"""
-    import re
-    
-    patterns = [
-        r'\$[\d,]+',  # Dollar amounts
-        r'\d+%',      # Percentages  
-        r'\d+\.\d+',  # Decimal numbers
-        r':\s*\d+',   # Colon followed by numbers
-        r'\d+\s*(hours|days|weeks|months)',  # Time periods
-        r'\d+\s*(employees|projects|incidents)',  # Counts
-    ]
-    
-    count = 0
-    for pattern in patterns:
-        matches = re.findall(pattern, response_text)
-        count += len(matches)
-        if count >= 2:
-            print(f"Found numerical data: {matches[:3]}...")
-            return True
-    
-    print(f"Found {count} numerical patterns (need 2+)")
-    return False
-
-
-def clean_response_text(text):
-    """Remove JavaScript code and function definitions from response"""
-    import re
-    
-    # Remove function definitions
-    text = re.sub(r'function\s+\w+\s*\([^)]*\)\s*\{[\s\S]*?\}', '', text)
-    # Remove variable assignments with functions
-    text = re.sub(r'(const|let|var)\s+\w+\s*=\s*function[\s\S]*?\};?', '', text)
-    # Remove object method definitions
-    text = re.sub(r'\w+\s*:\s*function\s*\([^)]*\)\s*\{[\s\S]*?\}', '', text)
-    # Remove DOM manipulation
-    text = re.sub(r'document\.createElement[\s\S]*?;', '', text)
-    text = re.sub(r'\w+\.innerHTML\s*=[\s\S]*?;', '', text)
-    text = re.sub(r'\w+\.appendChild[\s\S]*?;', '', text)
-    # Remove chart creation calls
-    text = re.sub(r'createChart\([^)]*\);?', '', text)
-    # Remove visualization titles that appear as text
-    text = re.sub(r'Budget Analysis|Efficiency Scores|Availability Rates', '', text)
-    # Clean up extra whitespace
-    text = re.sub(r'\s+', ' ', text).strip()
-    
-    return text
-
-
-def extract_viz_data_from_response(response_text, query):
-    """Extract real numerical data from your files for visualization"""
-    import re
-    
-    viz_data = {}
-    
-    # Extract different types of data based on patterns in your files
-    
-    # Project budgets/costs (dollar amounts)
-    budget_matches = re.findall(r'budget[:\s]*\$?([\d,]+\.?\d*)', response_text, re.IGNORECASE)
-    cost_matches = re.findall(r'cost[:\s]*\$?([\d,]+\.?\d*)', response_text, re.IGNORECASE)
-    
-    # Employee efficiency scores (decimals out of 5)
-    efficiency_matches = re.findall(r'efficiency[:\s]*([\d\.]+)', response_text, re.IGNORECASE)
-    score_matches = re.findall(r'score[:\s]*([\d\.]+)', response_text, re.IGNORECASE)
-    
-    # Availability percentages
-    availability_matches = re.findall(r'availability[:\s]*([\d\.]+)%?', response_text, re.IGNORECASE)
-    percent_matches = re.findall(r'([\d\.]+)%', response_text)
-    
-    # Project benefits
-    benefit_matches = re.findall(r'benefit[:\s]*\$?([\d,]+\.?\d*)', response_text, re.IGNORECASE)
-    
-    # Convert to numbers
-    def clean_numbers(matches):
-        return [float(m.replace(',', '')) for m in matches if m]
-    
-    budgets = clean_numbers(budget_matches + cost_matches)
-    efficiencies = clean_numbers(efficiency_matches + score_matches)
-    availabilities = clean_numbers(availability_matches)
-    benefits = clean_numbers(benefit_matches)
-    percentages = clean_numbers(percent_matches)
-    
-    # Create visualizations based on what data we found
-    
-    # Budget/Cost visualization
-    if budgets and ('budget' in query.lower() or 'cost' in query.lower()):
-        if len(budgets) >= 2:
-            viz_data['budgetComparison'] = {
-                'Current Budget': budgets[0],
-                'Projected Cost': budgets[1] if len(budgets) > 1 else budgets[0] * 1.1,
-                'Benefits': benefits[0] if benefits else budgets[0] * 0.8
-            }
-        elif len(budgets) == 1:
-            viz_data['budgetComparison'] = {
-                'Project Budget': budgets[0],
-                'Estimated Benefits': benefits[0] if benefits else budgets[0] * 0.75
-            }
-    
-    # Employee efficiency scores
-    if efficiencies and ('efficiency' in query.lower() or 'score' in query.lower()):
-        viz_data['efficiencyScores'] = {}
-        for i, score in enumerate(efficiencies[:5]):  # Max 5 scores
-            viz_data['efficiencyScores'][f'Employee {i+1}'] = min(score, 5.0)  # Cap at 5
-    
-    # Availability percentages
-    if availabilities and 'availability' in query.lower():
-        viz_data['availabilityRates'] = {}
-        departments = ['IT', 'Operations', 'Finance', 'HR', 'Marketing']
-        for i, avail in enumerate(availabilities[:5]):
-            dept = departments[i] if i < len(departments) else f'Department {i+1}'
-            viz_data['availabilityRates'][dept] = min(avail, 100)  # Cap at 100%
-    
-    # General percentage breakdown
-    if percentages and len(percentages) >= 2:
-        viz_data['percentageBreakdown'] = {}
-        categories = ['Category A', 'Category B', 'Category C', 'Category D']
-        for i, pct in enumerate(percentages[:4]):
-            cat = categories[i] if i < len(categories) else f'Category {i+1}'
-            viz_data['percentageBreakdown'][cat] = min(pct, 100)
-    
-    return viz_data if viz_data else None
-
-
-
-# Add endpoint to view session context
-@app.route("/session_context", methods=["GET"])
-@login_required
-def view_session_context():
-    global document_processor
-    
-    if document_processor is None:
-        return jsonify({"status": "No active session"})
-    
-    return jsonify({
-        "session_active": True,
-        "files_mentioned": len(document_processor.session_context["files_mentioned"]),
-        "topics_discussed": document_processor.session_context["topics_discussed"],
-        "session_summary": document_processor.session_context["session_summary"],
-        "conversation_length": len(document_processor.conversation_history)
-    })
-
-    
-
-# Add a simple cache inspection endpoint
-@app.route("/inspect_cache")
-@login_required
-def inspect_cache():
-    cache_info = {
-        "cache_size": len(file_content_cache),
-        "cached_file_ids": list(file_content_cache.keys()),
-    }
-    return jsonify(cache_info)
-
-
-
-# Add a manual file discovery test endpoint
-@app.route("/test_discovery")
-@login_required 
-def test_discovery():
-    http_server_url = "http://54.172.238.47:8000"
-    
-    try:
-        response = requests.post(f"{http_server_url}/call_tool", json={
-            "name": "search_gdrive_files",
-            "arguments": {
-                "query": "",
-                "max_results": 50
-            }
-        })
-        
-        if response.status_code == 200:
-            result = response.json()
-            if result.get("success"):
-                files = result.get("data", [])
-                return jsonify({
-                    "status": "success",
-                    "total_files_found": len(files),
-                    "sample_files": [f["name"] for f in files[:10]]
-                })
-        
-        return jsonify({"status": "error", "message": "Failed to get files"})
-    except Exception as e:
-        return jsonify({"status": "error", "message": str(e)})
-
-    
-
-# Enhanced cache clearing and debugging endpoints
-@app.route("/clear_cache", methods=["POST"])
-@login_required
-def clear_cache():
-    global file_content_cache, folder_structure_cache
-    file_content_cache = {}
-    folder_structure_cache = {}
-    return jsonify({"status": "All caches cleared"})
-
-@app.route("/cache_status")
-@login_required
-def cache_status():
-    return jsonify({
-        "cached_files": len(file_content_cache),
-        "cached_folders": len(folder_structure_cache),
-        "cache_keys": list(file_content_cache.keys())[:10]  # First 10 for debugging
-    })
-
-@app.route("/modules/<dept>")
-@login_required
-def modules(dept):
-    icons = {
-        "ftb": "ftb.jpeg", "dmv": "dmv.jpeg", "sanjose": "sanjose.jpeg",
-        "edd": "edd.jpeg", "fiscal": "fiscal.jpeg", "ranchocordova": "ranchocordova.jpeg",
-        "calpers": "calpers.jpeg", "cdfa": "cdfa.jpeg", "energy": "energy.jpeg",
-    }
-    display_names = {
-        "ftb": "Franchise Tax Board (FTB)", "dmv": "Dept of Motor Vehicles",
-        "sanjose": "City of San Jose", "edd": "Employment Development Dept",
-        "fiscal": "Fi$cal", "ranchocordova": "Rancho Cordova",
-        "calpers": "CalPERS", "cdfa": "CDFA", "energy": "Office of Energy Infrastructure",
-    }
-    
-    modules_list = [
-        {"name": "Enterprise QA", "icon": "qa.png", "route": "qa_page"},
-        {"name": "Workflow", "icon": "workflow.png", "route": "oops"},
-        {"name": "Transaction", "icon": "transaction.png", "route": "oops"},
-        {"name": "Insights", "icon": "insights.png", "route": "insights"},
-        {"name": "Data Management", "icon": "datamanagement.png", "route": "oops"},
-        {"name": "Voice Agent", "icon": "voiceagent.png", "route": "oops"}
-    ]
-    
-    company_icon = icons.get(dept, "default.jpeg")
-    company_name = display_names.get(dept, "Department")
-    
-    return render_template("modules.html", company_icon=company_icon, 
-                         company_name=company_name, modules=modules_list)
-
-@app.route("/debug")
-def debug():
-    return f"""
-    <h1>Enhanced Debug Info</h1>
-    <p>Current working directory: {os.getcwd()}</p>
-    <p>GROQ_API_KEY set: {'GROQ_API_KEY' in os.environ}</p>
-    <p>Cached files: {len(file_content_cache)}</p>
-    <p>Cached folders: {len(folder_structure_cache)}</p>
-    <p>HTTP Server Status: <a href="http://localhost:8000/health">Check Health</a></p>
-    """
-# Add this test route to your app.py to verify integration:
-
-@app.route("/test_viz", methods=["GET"])
-@login_required
-def test_visualization():
-    """Test visualization generation with mock data"""
-    
-    # Test data that should definitely trigger visualization
-    mock_response = """
-    Project Alpha Budget Analysis:
-    
-    Project Alpha: $150,000
-    Project Beta: $200,000
-    Project Gamma: $175,000
-    
-    Department Efficiency Scores:
-    IT Department: 4.2
-    Finance Team: 3.8
-    Operations: 4.5
-    Marketing: 3.9
-    
-    Budget Breakdown:
-    Personnel: $85,000
-    Technology: $45,000
-    Infrastructure: $30,000
-    Training: $15,000
-    """
-    
-    test_query = "Show me project costs and efficiency data"
-    
-    try:
-        # Test VisualizationAnalyst directly
-        if claude_client:
-            from visual_analyst import VisualizationAnalyst
-            analyst = VisualizationAnalyst(claude_client)
-            
-            viz_result = analyst.analyze_and_visualize(
-                response_text=mock_response,
-                user_query=test_query,
-                session_context={}
-            )
-            
-            return jsonify({
-                "status": "success",
-                "mock_response_length": len(mock_response),
-                "visualization_generated": viz_result is not None,
-                "visualization_data": viz_result,
-                "charts_count": len(viz_result.get('visualizations', [])) if viz_result else 0,
-                "test_query": test_query
-            })
-        else:
-            return jsonify({
-                "status": "error",
-                "message": "Claude client not available"
-            })
-            
-    except Exception as e:
-        import traceback
-        return jsonify({
-            "status": "error",
-            "error": str(e),
-            "traceback": traceback.format_exc()
-        })
-
-# Also add this simple test to ensure your imports work:
-@app.route("/test_imports", methods=["GET"])
-@login_required
-def test_imports():
-    """Test that all required modules can be imported"""
-    
-    results = {}
-    
-    try:
-        from claude_processor import ClaudeLikeDocumentProcessor
-        results["claude_processor"] = "✓ Imported successfully"
-    except Exception as e:
-        results["claude_processor"] = f"✗ Import failed: {str(e)}"
-    
-    try:
-        from visual_analyst import VisualizationAnalyst
-        results["visual_analyst"] = "✓ Imported successfully"
-    except Exception as e:
-        results["visual_analyst"] = f"✗ Import failed: {str(e)}"
-    
-    try:
-        import anthropic
-        results["anthropic"] = "✓ Imported successfully"
-        results["claude_client_status"] = "✓ Available" if claude_client else "✗ Not initialized"
-    except Exception as e:
-        results["anthropic"] = f"✗ Import failed: {str(e)}"
-    
-    return jsonify({
-        "import_results": results,
-        "claude_api_key_set": bool(os.getenv("ANTHROPIC_API_KEY")),
-        "python_path": sys.path
-    })
-
-
-if __name__ == "__main__":
-<<<<<<< HEAD
-    app.run(debug=True,host="0.0.0.0",port=5000)
-
-=======
-    app.run(debug=True)
-
-
->>>>>>> 8c632033
+import os
+import re
+from dotenv import load_dotenv
+from flask import Flask, render_template, request, redirect, url_for, flash, jsonify
+from flask_login import LoginManager, UserMixin, login_user, login_required, logout_user
+import requests
+import json
+import anthropic
+from typing import List, Dict, Any
+
+
+load_dotenv()
+
+app = Flask(__name__)
+app.secret_key = "supersecretkey"
+
+login_manager = LoginManager()
+login_manager.init_app(app)
+login_manager.login_view = "login"
+
+# Initialize Anthropic client
+try:
+    claude_client = anthropic.Anthropic(
+        api_key=os.getenv("ANTHROPIC_API_KEY")
+    )
+    print("Claude client initialized successfully")
+except Exception as e:
+    print(f"Warning: Claude client not initialized: {e}")
+    claude_client = None
+
+# Cache for file contents and folder structure
+file_content_cache = {}
+folder_structure_cache = {}
+
+# Dummy user model
+class User(UserMixin):
+    def __init__(self, id, username, password):
+        self.id = id
+        self.username = username
+        self.password = password
+
+users = {"admin": User(1, "admin", "password123")}
+
+@login_manager.user_loader
+def load_user(user_id):
+    for user in users.values():
+        if user.id == int(user_id):
+            return user
+    return None
+
+def get_all_files_and_folders(http_server_url, max_files=50):
+    """Get all files and explore folder structure"""
+    try:
+        # First, get all items (files and folders)
+        response = requests.post(f"{http_server_url}/call_tool", json={
+            "name": "search_gdrive_files",
+            "arguments": {
+                "query": "",  # Empty query gets all supported files
+                "max_results": max_files
+            }
+        })
+        
+        if response.status_code == 200:
+            result = response.json()
+            if result.get("success"):
+                files = result.get("data", [])
+                print(f"Found {len(files)} files in Google Drive")
+                return files
+        
+    except Exception as e:
+        print(f"Error getting all files: {e}")
+    
+    return []
+
+def get_comprehensive_file_list(http_server_url):
+    """Get a comprehensive list of all accessible files"""
+    all_files = []
+    
+    # Try different queries to catch more files
+    search_queries = [
+        "",  # All supported files
+        "pdf",  # PDFs specifically
+        "doc",  # Documents
+        "sheet", # Spreadsheets
+        "csv",  # CSV files
+        "project",  # Project-related files
+        "plan",  # Planning documents
+        "report",  # Reports
+        "data"   # Data files
+    ]
+    
+    seen_file_ids = set()
+    
+    for query in search_queries:
+        try:
+            response = requests.post(f"{http_server_url}/call_tool", json={
+                "name": "search_gdrive_files",
+                "arguments": {
+                    "query": query,
+                    "max_results": 30
+                }
+            })
+            
+            if response.status_code == 200:
+                result = response.json()
+                if result.get("success"):
+                    files = result.get("data", [])
+                    for file in files:
+                        if file["id"] not in seen_file_ids:
+                            all_files.append(file)
+                            seen_file_ids.add(file["id"])
+        except Exception as e:
+            print(f"Error searching with query '{query}': {e}")
+            continue
+    
+    print(f"Comprehensive search found {len(all_files)} unique files")
+    return all_files
+
+def read_file_content(http_server_url, file_id, file_name):
+    """Read and extract content from a specific file with caching"""
+    
+    # Check cache first
+    if file_id in file_content_cache:
+        print(f"Using cached content for: {file_name}")
+        return file_content_cache[file_id]
+    
+    try:
+        response = requests.post(f"{http_server_url}/call_tool", json={
+            "name": "read_gdrive_file",
+            "arguments": {"file_id": file_id}
+        })
+        
+        if response.status_code == 200:
+            result = response.json()
+            if result.get("success"):
+                file_data = result.get("data", {})
+                # Cache the result
+                file_content_cache[file_id] = file_data
+                print(f"Successfully read and cached: {file_name}")
+                return file_data
+            else:
+                print(f"Failed to read file {file_name}: {result.get('error', 'Unknown error')}")
+        else:
+            print(f"HTTP error reading file {file_name}: {response.status_code}")
+    except Exception as e:
+        print(f"Error reading file {file_name}: {e}")
+    
+    return None
+
+
+def extract_viz_data_from_response(response_text, query):
+    """Extract real numerical data from your files for visualization"""
+    import re
+    
+    viz_data = {}
+    
+    # Extract different types of data based on patterns in your files
+    
+    # Project budgets/costs (dollar amounts)
+    budget_matches = re.findall(r'budget[:\s]*\$?([\d,]+\.?\d*)', response_text, re.IGNORECASE)
+    cost_matches = re.findall(r'cost[:\s]*\$?([\d,]+\.?\d*)', response_text, re.IGNORECASE)
+    
+    # Employee efficiency scores (decimals out of 5)
+    efficiency_matches = re.findall(r'efficiency[:\s]*([\d\.]+)', response_text, re.IGNORECASE)
+    score_matches = re.findall(r'score[:\s]*([\d\.]+)', response_text, re.IGNORECASE)
+    
+    # Availability percentages
+    availability_matches = re.findall(r'availability[:\s]*([\d\.]+)%?', response_text, re.IGNORECASE)
+    percent_matches = re.findall(r'([\d\.]+)%', response_text)
+    
+    # Project benefits
+    benefit_matches = re.findall(r'benefit[:\s]*\$?([\d,]+\.?\d*)', response_text, re.IGNORECASE)
+    
+    # Convert to numbers
+    def clean_numbers(matches):
+        return [float(m.replace(',', '')) for m in matches if m]
+    
+    budgets = clean_numbers(budget_matches + cost_matches)
+    efficiencies = clean_numbers(efficiency_matches + score_matches)
+    availabilities = clean_numbers(availability_matches)
+    benefits = clean_numbers(benefit_matches)
+    percentages = clean_numbers(percent_matches)
+    
+    # Create visualizations based on what data we found
+    
+    # Budget/Cost visualization
+    if budgets and ('budget' in query.lower() or 'cost' in query.lower()):
+        if len(budgets) >= 2:
+            viz_data['budgetComparison'] = {
+                'Current Budget': budgets[0],
+                'Projected Cost': budgets[1] if len(budgets) > 1 else budgets[0] * 1.1,
+                'Benefits': benefits[0] if benefits else budgets[0] * 0.8
+            }
+    
+    # Employee efficiency scores
+    if efficiencies and ('efficiency' in query.lower() or 'score' in query.lower()):
+        viz_data['efficiencyScores'] = {}
+        for i, score in enumerate(efficiencies[:5]):  # Max 5 scores
+            viz_data['efficiencyScores'][f'Employee {i+1}'] = score
+    
+    # Availability percentages
+    if availabilities and 'availability' in query.lower():
+        viz_data['availabilityRates'] = {}
+        departments = ['IT', 'Operations', 'Finance', 'HR', 'Marketing']
+        for i, avail in enumerate(availabilities[:5]):
+            dept = departments[i] if i < len(departments) else f'Department {i+1}'
+            viz_data['availabilityRates'][dept] = avail
+    
+    # General percentage breakdown
+    if percentages and len(percentages) >= 2:
+        viz_data['percentageBreakdown'] = {}
+        categories = ['Category A', 'Category B', 'Category C', 'Category D']
+        for i, pct in enumerate(percentages[:4]):
+            cat = categories[i] if i < len(categories) else f'Category {i+1}'
+            viz_data['percentageBreakdown'][cat] = pct
+    
+    return viz_data if viz_data else None
+
+
+
+def extract_text_content(file_data, max_length=8000):
+    """Extract readable text from file data with better formatting"""
+    if not file_data or "content" not in file_data:
+        return ""
+    
+    content = file_data["content"]
+    file_type = content.get("type", "unknown")
+    
+    text = ""
+    
+    if file_type == "pdf":
+        text = content.get("content", "")
+    elif file_type in ["csv", "excel"]:
+        # Better formatting for spreadsheet data
+        data = content.get("data", [])
+        columns = content.get("columns", [])
+        shape = content.get("shape", [0, 0])
+        
+        text += f"Spreadsheet Data ({shape[0]} rows, {shape[1]} columns)\n"
+        text += "="*50 + "\n"
+        
+        if columns:
+            text += f"Columns: {', '.join(columns)}\n\n"
+        
+        if data:
+            text += "Data Sample:\n"
+            for i, row in enumerate(data[:15]):  # More rows for better context
+                row_items = []
+                for k, v in row.items():
+                    if v is not None and str(v).strip():
+                        row_items.append(f"{k}: {v}")
+                if row_items:
+                    text += f"Row {i+1}: {', '.join(row_items)}\n"
+        
+        # Include summary statistics if available
+        summary = content.get("summary", {})
+        if summary:
+            text += "\nStatistical Summary:\n"
+            for col, stats in summary.items():
+                if isinstance(stats, dict):
+                    text += f"{col}: mean={stats.get('mean', 'N/A')}, max={stats.get('max', 'N/A')}, min={stats.get('min', 'N/A')}\n"
+                    
+    elif file_type in ["docx", "txt"]:
+        text = content.get("content", "")
+    elif file_type == "pptx":
+        slides = content.get("slides", [])
+        text += f"PowerPoint Presentation ({len(slides)} slides)\n"
+        text += "="*50 + "\n"
+        for slide in slides:
+            text += f"Slide {slide.get('slide', '')}: {slide.get('content', '')}\n\n"
+    elif file_type == "json":
+        text = content.get("content", "")
+    elif file_type == "xml":
+        preview = content.get("preview", [])
+        text = "\n".join(preview)
+    
+    # Clean and limit the text
+    text = text.strip()
+    if len(text) > max_length:
+        text = text[:max_length] + "\n\n[Content truncated due to length...]"
+    
+    return text
+
+def gather_relevant_content(http_server_url, user_query, max_files=20):
+    """Gather content from files with comprehensive search"""
+    
+    print(f"Gathering content for query: '{user_query}'")
+    
+    # Get comprehensive file list
+    all_files = get_comprehensive_file_list(http_server_url)
+    
+    if not all_files:
+        return {"success": False, "error": "No files found in Google Drive"}
+    
+    print(f"Processing up to {min(len(all_files), max_files)} files")
+    
+    # Collect content from files
+    file_contents = []
+    processed_count = 0
+    
+    for file_info in all_files[:max_files]:  # Limit processing for performance
+        file_id = file_info["id"]
+        file_name = file_info["name"]
+        file_type = file_info.get("mimeType", "unknown")
+        
+        print(f"Processing: {file_name} ({file_type})")
+        
+        # Read file content
+        file_data = read_file_content(http_server_url, file_id, file_name)
+        
+        if not file_data:
+            continue
+        
+        # Extract text content
+        text_content = extract_text_content(file_data)
+        
+        if text_content.strip():
+            file_contents.append({
+                "file_name": file_name,
+                "content": text_content,
+                "file_type": file_data.get("content", {}).get("type", "unknown"),
+                "mime_type": file_type,
+                "file_id": file_id
+            })
+            processed_count += 1
+    
+    return {
+        "success": True,
+        "file_contents": file_contents,
+        "total_files_available": len(all_files),
+        "total_files_processed": processed_count
+    }
+
+
+def generate_intelligent_response(user_query, file_contents):
+    """Use Claude API to generate intelligent response with better formatting"""
+    
+    if not claude_client:
+        return "Claude API service not available. Please check your ANTHROPIC_API_KEY."
+    
+    # Prepare context from file contents
+    context = "=== DOCUMENT LIBRARY ===\n\n"
+    
+    for i, file_info in enumerate(file_contents[:15], 1):
+        context += f"DOCUMENT {i}: {file_info['file_name']}\n"
+        context += f"Type: {file_info['file_type'].upper()}\n"
+        context += f"Content:\n{file_info['content'][:4000]}\n"
+        context += "\n" + "="*60 + "\n\n"
+    
+    # Use enhanced prompt
+    enhanced_prompt = enhance_claude_prompt(user_query, context)
+
+    try:
+        response = claude_client.messages.create(
+            model="claude-3-5-sonnet-20241022",
+            max_tokens=2000,
+            temperature=0.1,
+            messages=[
+                {"role": "user", "content": enhanced_prompt}
+            ]
+        )
+        
+        return response.content[0].text
+        
+    except Exception as e:
+        print(f"Error calling Claude API: {e}")
+        return f"I encountered an error while analyzing the documents: {str(e)}"
+    
+
+
+def enhance_claude_prompt(user_query, context):
+    """
+    Enhance the prompt to encourage proper formatting
+    """
+    
+    enhanced_prompt = f"""You are a professional document analyst. When presenting information, use proper formatting:
+
+- Use markdown tables for tabular data
+- Use bullet points for lists
+- Use headers (##, ###) for sections
+- Use **bold** for important information
+- Use code blocks for any technical data
+
+USER QUESTION: {user_query}
+
+DOCUMENT CONTEXT:
+{context}
+
+Please provide a well-formatted response that makes good use of tables, headers, and lists where appropriate. If you need to present data in rows and columns, always use markdown table format like:
+
+| Column 1 | Column 2 | Column 3 |
+|----------|----------|----------|
+| Data 1   | Data 2   | Data 3   |
+
+Response:"""
+
+    return enhanced_prompt
+
+@app.route("/", methods=["GET", "POST"])
+def login():
+    if request.method == "POST":
+        username = request.form["username"]
+        password = request.form["password"]
+
+        user = users.get(username)
+        if user and user.password == password:
+            login_user(user)
+            return redirect(url_for("categories"))  # Changed from "dashboard"
+        else:
+            flash("Invalid username or password", "danger")
+
+    return render_template("login.html")
+
+
+@app.route("/categories")
+@login_required
+def categories():
+    return render_template("categories.html")
+
+
+@app.route("/dashboard/<category>")
+@login_required
+def dashboard(category):
+    # Define ALL departments for each category (9 total)
+    category_departments = {
+        "public_services": [
+            {"name": "FTB", "key": "ftb", "icon": "ftb.jpeg"},
+            {"name": "Dept of Motor Vehicles", "key": "dmv", "icon": "dmv.jpeg"},
+            {"name": "City of San Jose", "key": "sanjose", "icon": "sanjose.jpeg"},
+            {"name": "Employment Development Dept", "key": "edd", "icon": "edd.jpeg"},
+            {"name": "CalPERS", "key": "calpers", "icon": "calpers.jpeg"},
+            {"name": "CDFA", "key": "cdfa", "icon": "cdfa.jpeg"},
+            {"name": "Office of Energy Infrastructure", "key": "energy", "icon": "energy.jpeg"},
+            {"name": "Fi$cal", "key": "fiscal", "icon": "fiscal.jpeg"},
+            {"name": "Rancho Cordova", "key": "ranchocordova", "icon": "ranchocordova.jpeg"},
+        ],
+        "energy": [
+            {"name": "FTB", "key": "ftb", "icon": "ftb.jpeg"},
+            {"name": "Dept of Motor Vehicles", "key": "dmv", "icon": "dmv.jpeg"},
+            {"name": "City of San Jose", "key": "sanjose", "icon": "sanjose.jpeg"},
+            {"name": "Employment Development Dept", "key": "edd", "icon": "edd.jpeg"},
+            {"name": "CalPERS", "key": "calpers", "icon": "calpers.jpeg"},
+            {"name": "CDFA", "key": "cdfa", "icon": "cdfa.jpeg"},
+            {"name": "Office of Energy Infrastructure", "key": "energy", "icon": "energy.jpeg"},
+            {"name": "Fi$cal", "key": "fiscal", "icon": "fiscal.jpeg"},
+            {"name": "Rancho Cordova", "key": "ranchocordova", "icon": "ranchocordova.jpeg"},
+        ],
+        "health": [
+            {"name": "FTB", "key": "ftb", "icon": "ftb.jpeg"},
+            {"name": "Dept of Motor Vehicles", "key": "dmv", "icon": "dmv.jpeg"},
+            {"name": "City of San Jose", "key": "sanjose", "icon": "sanjose.jpeg"},
+            {"name": "Employment Development Dept", "key": "edd", "icon": "edd.jpeg"},
+            {"name": "CalPERS", "key": "calpers", "icon": "calpers.jpeg"},
+            {"name": "CDFA", "key": "cdfa", "icon": "cdfa.jpeg"},
+            {"name": "Office of Energy Infrastructure", "key": "energy", "icon": "energy.jpeg"},
+            {"name": "Fi$cal", "key": "fiscal", "icon": "fiscal.jpeg"},
+            {"name": "Rancho Cordova", "key": "ranchocordova", "icon": "ranchocordova.jpeg"},
+        ]
+    }
+    
+    departments = category_departments.get(category, [])
+    category_names = {
+        "public_services": "Public Services",
+        "energy": "Energy", 
+        "health": "Health"
+    }
+    
+    return render_template("dashboard.html", 
+                         departments=departments, 
+                         category_name=category_names.get(category, "Unknown"))
+
+@app.route("/ftb")
+@login_required
+def ftb():
+    return render_template("ftb.html")
+
+@app.route("/oops")
+@login_required
+def oops():
+    return render_template("oops.html")
+
+@app.route("/logout")
+@login_required
+def logout():
+    logout_user()
+    return redirect(url_for("login"))
+
+@app.route("/insights")
+@login_required
+def insights():
+    return render_template("insights.html")
+
+@app.route("/qa_chat", methods=["GET"])
+@login_required
+def qa_page():
+    return render_template("qa_chat.html")
+
+
+
+# Replace your qa_endpoint with this debug version to identify the issue
+from claude_processor import ClaudeLikeDocumentProcessor
+
+# Global processor instance to maintain session across requests
+# Replace your existing qa_endpoint in app.py with this integrated version:
+
+from claude_processor import ClaudeLikeDocumentProcessor
+from visual_analyst import VisualizationAnalyst
+
+# Global instances to maintain session
+document_processor = None
+visualization_analyst = None
+# Replace your qa_endpoint with this debug version to identify the exact issue:
+
+@app.route("/qa_api", methods=["POST"])
+@login_required
+def qa_endpoint():
+    global document_processor, visualization_analyst
+    
+    try:
+        query = request.json.get("query")
+        
+        if not query or not query.strip():
+            return jsonify({"answer": "Please provide a valid question."})
+        
+        print(f"\n=== DEBUG QA ENDPOINT ===")
+        print(f"User query: '{query}'")
+        
+        http_server_url = "http://54.172.238.47:8000"
+        
+        if not claude_client:
+            print("ERROR: Claude client not available")
+            return jsonify({"answer": "Claude API service not available."})
+        
+        # Initialize processors
+        if document_processor is None:
+            try:
+                document_processor = ClaudeLikeDocumentProcessor(http_server_url, claude_client)
+                print("✓ Document processor initialized")
+            except Exception as e:
+                print(f"ERROR initializing document processor: {e}")
+                return jsonify({"answer": f"Document processor error: {str(e)}"})
+        
+        if visualization_analyst is None:
+            try:
+                visualization_analyst = VisualizationAnalyst(claude_client)
+                print("✓ Visualization analyst initialized")
+            except Exception as e:
+                print(f"ERROR initializing visualization analyst: {e}")
+                # Continue without visualization analyst
+                visualization_analyst = None
+        
+        # Process query
+        try:
+            print("🔄 Processing query with document processor...")
+            response = document_processor.process_query_iteratively(query)
+            print(f"✓ Got response ({len(response)} chars)")
+        except Exception as e:
+            print(f"ERROR in document processing: {e}")
+            return jsonify({"answer": f"Document processing error: {str(e)}"})
+        
+        # Clean response
+        cleaned_response = clean_response_text(response)
+        print(f"✓ Cleaned response ({len(cleaned_response)} chars)")
+        
+        # Check for visualization triggers
+        viz_keywords = ['visual', 'chart', 'graph', 'show', 'display', 'forecast', 'visualize']
+        data_keywords = ['cost', 'budget', 'data', 'number', 'amount', 'efficiency', 'project', 'breakdown']
+        
+        has_viz_keyword = any(keyword in query.lower() for keyword in viz_keywords)
+        has_data_keyword = any(keyword in query.lower() for keyword in data_keywords)
+        has_numerical_data = _response_contains_numerical_data(cleaned_response)
+        
+        print(f"Visualization triggers:")
+        print(f"  - Has viz keyword: {has_viz_keyword}")
+        print(f"  - Has data keyword: {has_data_keyword}")
+        print(f"  - Has numerical data: {has_numerical_data}")
+        
+        viz_data = None
+        if (has_viz_keyword or has_data_keyword or has_numerical_data) and visualization_analyst:
+            print("🎯 Attempting visualization generation...")
+            try:
+                viz_data = visualization_analyst.analyze_and_visualize(
+                    response_text=cleaned_response,
+                    user_query=query, 
+                    session_context=document_processor.session_context
+                )
+                if viz_data:
+                    print(f"✓ Visualization generated: {len(viz_data.get('visualizations', []))} charts")
+                    print(f"  Chart types: {[v.get('type') for v in viz_data.get('visualizations', [])]}")
+                else:
+                    print("⚠️ No visualization data returned")
+            except Exception as e:
+                print(f"ERROR in visualization generation: {e}")
+                import traceback
+                traceback.print_exc()
+                viz_data = None
+        else:
+            print("➤ Skipping visualization (no triggers or analyst unavailable)")
+        
+        # Return response
+        response_data = {
+            "answer": cleaned_response,
+            "visualization": viz_data,
+            "has_visualization": viz_data is not None,
+            "debug_info": {
+                "has_viz_keyword": has_viz_keyword,
+                "has_data_keyword": has_data_keyword,
+                "has_numerical_data": has_numerical_data,
+                "visualization_analyst_available": visualization_analyst is not None,
+                "viz_charts_generated": len(viz_data.get('visualizations', [])) if viz_data else 0
+            }
+        }
+        
+        print(f"📤 Returning response: has_visualization={viz_data is not None}")
+        return jsonify(response_data)
+    
+    except Exception as e:
+        print(f"CRITICAL ERROR in qa_endpoint: {e}")
+        import traceback
+        traceback.print_exc()
+        return jsonify({"answer": f"System error: {str(e)}"})
+
+def _response_contains_numerical_data(response_text):
+    """Check if response contains numerical data worth visualizing"""
+    import re
+    
+    patterns = [
+        r'\$[\d,]+',  # Dollar amounts
+        r'\d+%',      # Percentages  
+        r'\d+\.\d+',  # Decimal numbers
+        r':\s*\d+',   # Colon followed by numbers
+        r'\d+\s*(hours|days|weeks|months)',  # Time periods
+        r'\d+\s*(employees|projects|incidents)',  # Counts
+    ]
+    
+    count = 0
+    for pattern in patterns:
+        matches = re.findall(pattern, response_text)
+        count += len(matches)
+        if count >= 2:
+            print(f"Found numerical data: {matches[:3]}...")
+            return True
+    
+    print(f"Found {count} numerical patterns (need 2+)")
+    return False
+
+
+def clean_response_text(text):
+    """Remove JavaScript code and function definitions from response"""
+    import re
+    
+    # Remove function definitions
+    text = re.sub(r'function\s+\w+\s*\([^)]*\)\s*\{[\s\S]*?\}', '', text)
+    # Remove variable assignments with functions
+    text = re.sub(r'(const|let|var)\s+\w+\s*=\s*function[\s\S]*?\};?', '', text)
+    # Remove object method definitions
+    text = re.sub(r'\w+\s*:\s*function\s*\([^)]*\)\s*\{[\s\S]*?\}', '', text)
+    # Remove DOM manipulation
+    text = re.sub(r'document\.createElement[\s\S]*?;', '', text)
+    text = re.sub(r'\w+\.innerHTML\s*=[\s\S]*?;', '', text)
+    text = re.sub(r'\w+\.appendChild[\s\S]*?;', '', text)
+    # Remove chart creation calls
+    text = re.sub(r'createChart\([^)]*\);?', '', text)
+    # Remove visualization titles that appear as text
+    text = re.sub(r'Budget Analysis|Efficiency Scores|Availability Rates', '', text)
+    # Clean up extra whitespace
+    text = re.sub(r'\s+', ' ', text).strip()
+    
+    return text
+
+
+def extract_viz_data_from_response(response_text, query):
+    """Extract real numerical data from your files for visualization"""
+    import re
+    
+    viz_data = {}
+    
+    # Extract different types of data based on patterns in your files
+    
+    # Project budgets/costs (dollar amounts)
+    budget_matches = re.findall(r'budget[:\s]*\$?([\d,]+\.?\d*)', response_text, re.IGNORECASE)
+    cost_matches = re.findall(r'cost[:\s]*\$?([\d,]+\.?\d*)', response_text, re.IGNORECASE)
+    
+    # Employee efficiency scores (decimals out of 5)
+    efficiency_matches = re.findall(r'efficiency[:\s]*([\d\.]+)', response_text, re.IGNORECASE)
+    score_matches = re.findall(r'score[:\s]*([\d\.]+)', response_text, re.IGNORECASE)
+    
+    # Availability percentages
+    availability_matches = re.findall(r'availability[:\s]*([\d\.]+)%?', response_text, re.IGNORECASE)
+    percent_matches = re.findall(r'([\d\.]+)%', response_text)
+    
+    # Project benefits
+    benefit_matches = re.findall(r'benefit[:\s]*\$?([\d,]+\.?\d*)', response_text, re.IGNORECASE)
+    
+    # Convert to numbers
+    def clean_numbers(matches):
+        return [float(m.replace(',', '')) for m in matches if m]
+    
+    budgets = clean_numbers(budget_matches + cost_matches)
+    efficiencies = clean_numbers(efficiency_matches + score_matches)
+    availabilities = clean_numbers(availability_matches)
+    benefits = clean_numbers(benefit_matches)
+    percentages = clean_numbers(percent_matches)
+    
+    # Create visualizations based on what data we found
+    
+    # Budget/Cost visualization
+    if budgets and ('budget' in query.lower() or 'cost' in query.lower()):
+        if len(budgets) >= 2:
+            viz_data['budgetComparison'] = {
+                'Current Budget': budgets[0],
+                'Projected Cost': budgets[1] if len(budgets) > 1 else budgets[0] * 1.1,
+                'Benefits': benefits[0] if benefits else budgets[0] * 0.8
+            }
+        elif len(budgets) == 1:
+            viz_data['budgetComparison'] = {
+                'Project Budget': budgets[0],
+                'Estimated Benefits': benefits[0] if benefits else budgets[0] * 0.75
+            }
+    
+    # Employee efficiency scores
+    if efficiencies and ('efficiency' in query.lower() or 'score' in query.lower()):
+        viz_data['efficiencyScores'] = {}
+        for i, score in enumerate(efficiencies[:5]):  # Max 5 scores
+            viz_data['efficiencyScores'][f'Employee {i+1}'] = min(score, 5.0)  # Cap at 5
+    
+    # Availability percentages
+    if availabilities and 'availability' in query.lower():
+        viz_data['availabilityRates'] = {}
+        departments = ['IT', 'Operations', 'Finance', 'HR', 'Marketing']
+        for i, avail in enumerate(availabilities[:5]):
+            dept = departments[i] if i < len(departments) else f'Department {i+1}'
+            viz_data['availabilityRates'][dept] = min(avail, 100)  # Cap at 100%
+    
+    # General percentage breakdown
+    if percentages and len(percentages) >= 2:
+        viz_data['percentageBreakdown'] = {}
+        categories = ['Category A', 'Category B', 'Category C', 'Category D']
+        for i, pct in enumerate(percentages[:4]):
+            cat = categories[i] if i < len(categories) else f'Category {i+1}'
+            viz_data['percentageBreakdown'][cat] = min(pct, 100)
+    
+    return viz_data if viz_data else None
+
+
+
+# Add endpoint to view session context
+@app.route("/session_context", methods=["GET"])
+@login_required
+def view_session_context():
+    global document_processor
+    
+    if document_processor is None:
+        return jsonify({"status": "No active session"})
+    
+    return jsonify({
+        "session_active": True,
+        "files_mentioned": len(document_processor.session_context["files_mentioned"]),
+        "topics_discussed": document_processor.session_context["topics_discussed"],
+        "session_summary": document_processor.session_context["session_summary"],
+        "conversation_length": len(document_processor.conversation_history)
+    })
+
+    
+
+# Add a simple cache inspection endpoint
+@app.route("/inspect_cache")
+@login_required
+def inspect_cache():
+    cache_info = {
+        "cache_size": len(file_content_cache),
+        "cached_file_ids": list(file_content_cache.keys()),
+    }
+    return jsonify(cache_info)
+
+
+
+# Add a manual file discovery test endpoint
+@app.route("/test_discovery")
+@login_required 
+def test_discovery():
+    http_server_url = "http://54.172.238.47:8000"
+    
+    try:
+        response = requests.post(f"{http_server_url}/call_tool", json={
+            "name": "search_gdrive_files",
+            "arguments": {
+                "query": "",
+                "max_results": 50
+            }
+        })
+        
+        if response.status_code == 200:
+            result = response.json()
+            if result.get("success"):
+                files = result.get("data", [])
+                return jsonify({
+                    "status": "success",
+                    "total_files_found": len(files),
+                    "sample_files": [f["name"] for f in files[:10]]
+                })
+        
+        return jsonify({"status": "error", "message": "Failed to get files"})
+    except Exception as e:
+        return jsonify({"status": "error", "message": str(e)})
+
+    
+
+# Enhanced cache clearing and debugging endpoints
+@app.route("/clear_cache", methods=["POST"])
+@login_required
+def clear_cache():
+    global file_content_cache, folder_structure_cache
+    file_content_cache = {}
+    folder_structure_cache = {}
+    return jsonify({"status": "All caches cleared"})
+
+@app.route("/cache_status")
+@login_required
+def cache_status():
+    return jsonify({
+        "cached_files": len(file_content_cache),
+        "cached_folders": len(folder_structure_cache),
+        "cache_keys": list(file_content_cache.keys())[:10]  # First 10 for debugging
+    })
+
+@app.route("/modules/<dept>")
+@login_required
+def modules(dept):
+    icons = {
+        "ftb": "ftb.jpeg", "dmv": "dmv.jpeg", "sanjose": "sanjose.jpeg",
+        "edd": "edd.jpeg", "fiscal": "fiscal.jpeg", "ranchocordova": "ranchocordova.jpeg",
+        "calpers": "calpers.jpeg", "cdfa": "cdfa.jpeg", "energy": "energy.jpeg",
+    }
+    display_names = {
+        "ftb": "Franchise Tax Board (FTB)", "dmv": "Dept of Motor Vehicles",
+        "sanjose": "City of San Jose", "edd": "Employment Development Dept",
+        "fiscal": "Fi$cal", "ranchocordova": "Rancho Cordova",
+        "calpers": "CalPERS", "cdfa": "CDFA", "energy": "Office of Energy Infrastructure",
+    }
+    
+    modules_list = [
+        {"name": "Enterprise QA", "icon": "qa.png", "route": "qa_page"},
+        {"name": "Workflow", "icon": "workflow.png", "route": "oops"},
+        {"name": "Transaction", "icon": "transaction.png", "route": "oops"},
+        {"name": "Insights", "icon": "insights.png", "route": "insights"},
+        {"name": "Data Management", "icon": "datamanagement.png", "route": "oops"},
+        {"name": "Voice Agent", "icon": "voiceagent.png", "route": "oops"}
+    ]
+    
+    company_icon = icons.get(dept, "default.jpeg")
+    company_name = display_names.get(dept, "Department")
+    
+    return render_template("modules.html", company_icon=company_icon, 
+                         company_name=company_name, modules=modules_list)
+
+@app.route("/debug")
+def debug():
+    return f"""
+    <h1>Enhanced Debug Info</h1>
+    <p>Current working directory: {os.getcwd()}</p>
+    <p>GROQ_API_KEY set: {'GROQ_API_KEY' in os.environ}</p>
+    <p>Cached files: {len(file_content_cache)}</p>
+    <p>Cached folders: {len(folder_structure_cache)}</p>
+    <p>HTTP Server Status: <a href="http://localhost:8000/health">Check Health</a></p>
+    """
+# Add this test route to your app.py to verify integration:
+
+@app.route("/test_viz", methods=["GET"])
+@login_required
+def test_visualization():
+    """Test visualization generation with mock data"""
+    
+    # Test data that should definitely trigger visualization
+    mock_response = """
+    Project Alpha Budget Analysis:
+    
+    Project Alpha: $150,000
+    Project Beta: $200,000
+    Project Gamma: $175,000
+    
+    Department Efficiency Scores:
+    IT Department: 4.2
+    Finance Team: 3.8
+    Operations: 4.5
+    Marketing: 3.9
+    
+    Budget Breakdown:
+    Personnel: $85,000
+    Technology: $45,000
+    Infrastructure: $30,000
+    Training: $15,000
+    """
+    
+    test_query = "Show me project costs and efficiency data"
+    
+    try:
+        # Test VisualizationAnalyst directly
+        if claude_client:
+            from visual_analyst import VisualizationAnalyst
+            analyst = VisualizationAnalyst(claude_client)
+            
+            viz_result = analyst.analyze_and_visualize(
+                response_text=mock_response,
+                user_query=test_query,
+                session_context={}
+            )
+            
+            return jsonify({
+                "status": "success",
+                "mock_response_length": len(mock_response),
+                "visualization_generated": viz_result is not None,
+                "visualization_data": viz_result,
+                "charts_count": len(viz_result.get('visualizations', [])) if viz_result else 0,
+                "test_query": test_query
+            })
+        else:
+            return jsonify({
+                "status": "error",
+                "message": "Claude client not available"
+            })
+            
+    except Exception as e:
+        import traceback
+        return jsonify({
+            "status": "error",
+            "error": str(e),
+            "traceback": traceback.format_exc()
+        })
+
+# Also add this simple test to ensure your imports work:
+@app.route("/test_imports", methods=["GET"])
+@login_required
+def test_imports():
+    """Test that all required modules can be imported"""
+    
+    results = {}
+    
+    try:
+        from claude_processor import ClaudeLikeDocumentProcessor
+        results["claude_processor"] = "✓ Imported successfully"
+    except Exception as e:
+        results["claude_processor"] = f"✗ Import failed: {str(e)}"
+    
+    try:
+        from visual_analyst import VisualizationAnalyst
+        results["visual_analyst"] = "✓ Imported successfully"
+    except Exception as e:
+        results["visual_analyst"] = f"✗ Import failed: {str(e)}"
+    
+    try:
+        import anthropic
+        results["anthropic"] = "✓ Imported successfully"
+        results["claude_client_status"] = "✓ Available" if claude_client else "✗ Not initialized"
+    except Exception as e:
+        results["anthropic"] = f"✗ Import failed: {str(e)}"
+    
+    return jsonify({
+        "import_results": results,
+        "claude_api_key_set": bool(os.getenv("ANTHROPIC_API_KEY")),
+        "python_path": sys.path
+    })
+
+
+if __name__ == "__main__":
+    app.run(debug=True,host="0.0.0.0",port=5000)